--- conflicted
+++ resolved
@@ -322,36 +322,10 @@
             Some(Token { kind: '(', .. }) => {
                 self.toks.next();
 
-<<<<<<< HEAD
-                if lower == "min" {
-                    match self.try_parse_min_max("min", true)? {
+                if lower == "min" || lower == "max" {
+                    match self.try_parse_min_max(&lower, true)? {
                         Some(val) => {
                             self.toks.truncate_iterator_to_cursor();
-                            self.toks.next();
-                            return Ok(IntermediateValue::Value(HigherIntermediateValue::Literal(
-                                Value::String(val, QuoteKind::None),
-                            ))
-                            .span(span));
-                        }
-                        None => {
-                            self.toks.reset_cursor();
-                        }
-=======
-            if lower == "min" || lower == "max" {
-                match self.try_parse_min_max(&lower, true)? {
-                    Some(val) => {
-                        self.toks.truncate_iterator_to_cursor();
-                        return Ok(IntermediateValue::Value(HigherIntermediateValue::Literal(
-                            Value::String(val, QuoteKind::None),
-                        ))
-                        .span(span));
->>>>>>> f587a363
-                    }
-                } else if lower == "max" {
-                    match self.try_parse_min_max("max", true)? {
-                        Some(val) => {
-                            self.toks.truncate_iterator_to_cursor();
-                            self.toks.next();
                             return Ok(IntermediateValue::Value(HigherIntermediateValue::Literal(
                                 Value::String(val, QuoteKind::None),
                             ))
